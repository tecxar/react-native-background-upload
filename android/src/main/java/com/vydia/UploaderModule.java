--- conflicted
+++ resolved
@@ -139,51 +139,6 @@
 
     final String customUploadId = options.hasKey("customUploadId") && options.getType("method") == ReadableType.String ? options.getString("customUploadId") : null;
 
-<<<<<<< HEAD
-    ReactApplicationContext context = this.getReactApplicationContext();
-
-    try {
-      final BinaryUploadRequest request = customUploadId != null
-        ? (BinaryUploadRequest) new BinaryUploadRequest(context, customUploadId, url)
-        : (BinaryUploadRequest) new BinaryUploadRequest(context, url);
-      request
-        .setMethod(method)
-        .setFileToUpload(filePath)
-        .setMaxRetries(2)
-        .setDelegate(new UploadStatusDelegate() {
-          @Override
-          public void onProgress(Context context, UploadInfo uploadInfo) {
-            WritableMap params = Arguments.createMap();
-            params.putString("id", uploadInfo.getUploadId());
-            params.putInt("progress", uploadInfo.getProgressPercent()); //0-100
-            sendEvent("progress", params);
-          }
-
-          @Override
-          public void onError(Context context, UploadInfo uploadInfo, Exception exception) {
-            WritableMap params = Arguments.createMap();
-            params.putString("id", uploadInfo.getUploadId());
-            params.putString("error", exception.getMessage());
-            sendEvent("error", params);
-          }
-
-          @Override
-          public void onCompleted(Context context, UploadInfo uploadInfo, ServerResponse serverResponse) {
-            WritableMap params = Arguments.createMap();
-            params.putString("id", uploadInfo.getUploadId());
-            params.putInt("responseCode", serverResponse.getHttpCode());
-            params.putString("responseBody", serverResponse.getBodyAsString());
-            sendEvent("completed", params);
-          }
-
-          @Override
-          public void onCancelled(Context context, UploadInfo uploadInfo) {
-            WritableMap params = Arguments.createMap();
-            params.putString("id", uploadInfo.getUploadId());
-            sendEvent("cancelled", params);
-          }
-        });
-=======
     try {
       UploadStatusDelegate statusDelegate = new UploadStatusDelegate() {
         @Override
@@ -239,11 +194,11 @@
                 .addFileToUpload(filePath, options.getString("field"));
       }
 
+
       request.setMethod(method)
         .setMaxRetries(2)
         .setDelegate(statusDelegate);
 
->>>>>>> f9b0877d
       if (notification.getBoolean("enabled")) {
         request.setNotificationConfig(new UploadNotificationConfig());
       }
